--- conflicted
+++ resolved
@@ -49,15 +49,9 @@
 class PersistentTaskGroup:
     _base_error: Optional[BaseException]
     _exc_handler: AsyncExceptionHandler
-<<<<<<< HEAD
-    _tasks: weakref.WeakSet[asyncio.Task[Any]]
+    _tasks: set[asyncio.Task[Any]]
     _on_completed_fut: Optional[asyncio.Future[Any]]
     _current_taskgroup_token: Optional[Token[PersistentTaskGroup]]
-=======
-    _tasks: set[asyncio.Task]
-    _on_completed_fut: Optional[asyncio.Future]
-    _current_taskgroup_token: Optional["Token[PersistentTaskGroup]"]
->>>>>>> 86ae705d
 
     @classmethod
     def all_ptaskgroups(cls) -> Sequence[PersistentTaskGroup]:
@@ -206,18 +200,11 @@
         finally:
             del fut
 
-<<<<<<< HEAD
     def _on_task_done(self, task: asyncio.Task[None]) -> None:
-        self._unfinished_tasks -= 1
-        assert self._unfinished_tasks >= 0
-        assert self._parent_task is not None
-=======
-    def _on_task_done(self, task: asyncio.Task) -> None:
         try:
             self._unfinished_tasks -= 1
             assert self._unfinished_tasks >= 0
             assert self._parent_task is not None
->>>>>>> 86ae705d
 
             if self._on_completed_fut is not None and not self._unfinished_tasks:
                 if not self._on_completed_fut.done():
