import asyncio

from .types import MultiError, TaskGroupError

if hasattr(asyncio, 'TaskGroup'):
    from . import persistent
    from .base import *        # noqa
    from .persistent import *  # noqa
    __all__ = [
        "MultiError",
        "TaskGroup",
        "TaskGroupError",
        "current_taskgroup",
        *persistent.__all__,
    ]
else:
    from . import persistent_compat
    from .base_compat import *        # type: ignore  # noqa
    from .persistent_compat import *  # type: ignore  # noqa
    from .base_compat import has_contextvars
    __all__ = [  # type: ignore  # noqa
        "MultiError",
        "TaskGroup",
        "TaskGroupError",
        *persistent_compat.__all__,
<<<<<<< HEAD
    ]
=======
    ]
    if has_contextvars:
        __all__.append("current_taskgroup")


from .utils import as_completed_safe  # noqa

__all__.append("as_completed_safe")
>>>>>>> 4a6e7902
<|MERGE_RESOLUTION|>--- conflicted
+++ resolved
@@ -23,15 +23,6 @@
         "TaskGroup",
         "TaskGroupError",
         *persistent_compat.__all__,
-<<<<<<< HEAD
-    ]
-=======
     ]
     if has_contextvars:
-        __all__.append("current_taskgroup")
-
-
-from .utils import as_completed_safe  # noqa
-
-__all__.append("as_completed_safe")
->>>>>>> 4a6e7902
+        __all__.append("current_taskgroup")