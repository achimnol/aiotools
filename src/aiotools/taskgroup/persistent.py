import asyncio
import itertools
import logging
import sys
import traceback
from contextvars import ContextVar, Token
from types import TracebackType
from typing import (
    Any,
    Awaitable,
    Callable,
    Coroutine,
    Optional,
    Sequence,
    Type,
    Union,
)
import weakref

from .. import compat
from .types import AsyncExceptionHandler

__all__ = (
    'PersistentTaskGroup',
    'current_ptaskgroup',
)

current_ptaskgroup: ContextVar['PersistentTaskGroup'] = \
    ContextVar('current_ptaskgroup')

_ptaskgroup_idx = itertools.count()
_log = logging.getLogger(__name__)
_all_ptaskgroups: weakref.WeakSet['PersistentTaskGroup'] = weakref.WeakSet()


async def _default_exc_handler(exc_type, exc_obj, exc_tb) -> None:
    traceback.print_exc()


class PersistentTaskGroup:

    _base_error: Optional[BaseException]
    _exc_handler: AsyncExceptionHandler
    _tasks: "weakref.WeakSet[asyncio.Task]"
    _on_completed_fut: Optional[asyncio.Future]
    _current_taskgroup_token: Optional[Token["PersistentTaskGroup"]]

    @classmethod
    def all_ptaskgroups(cls) -> Sequence['PersistentTaskGroup']:
        return list(_all_ptaskgroups)

    def __init__(
        self,
        *,
        name: Optional[str] = None,
        exception_handler: Optional[AsyncExceptionHandler] = None,
    ) -> None:
        self._entered = False
        self._exiting = False
        self._aborting = False
        self._base_error = None
        self._name = name or f"{next(_ptaskgroup_idx)}"
        self._parent_cancel_requested = False
        self._unfinished_tasks = 0
        self._on_completed_fut = None
        self._parent_task = compat.current_task()
        self._tasks = weakref.WeakSet()
        self._current_taskgroup_token = None
        _all_ptaskgroups.add(self)
        if exception_handler is None:
            self._exc_handler = _default_exc_handler
        else:
            self._exc_handler = exception_handler

    # TODO: task statistics and enumeration (for aiomonitor)
    # TODO: two-phase shutdown

    def get_name(self) -> str:
        return self._name

    def create_task(
        self,
        coro: Coroutine[Any, Any, Any],
        *,
        name: Optional[str] = None,
    ) -> Awaitable[Any]:
        if not self._entered:
            # When used as object attribute, auto-enter.
            self._entered = True
        if self._exiting and self._unfinished_tasks == 0:
            raise RuntimeError(f"{self!r} has already finished")
        return self._create_task_with_name(coro, name=name, cb=self._on_task_done)

    def _create_task_with_name(
        self,
        coro: Coroutine[Any, Any, Any],
        *,
        name: Optional[str] = None,
        cb: Callable[[asyncio.Task], Any],
    ) -> Awaitable[Any]:
        loop = compat.get_running_loop()
        result_future = loop.create_future()
        child_task = loop.create_task(
            self._task_wrapper(coro, weakref.ref(result_future)),
            name=name,
        )
        _log.debug("%r is spawned in %r.", child_task, self)
        self._unfinished_tasks += 1
        child_task.add_done_callback(cb)
        self._tasks.add(child_task)
        return result_future

    def _is_base_error(self, exc: BaseException) -> bool:
        assert isinstance(exc, BaseException)
        return isinstance(exc, (SystemExit, KeyboardInterrupt))

    async def _wait_completion(self) -> Optional[BaseException]:
        loop = compat.get_running_loop()
        propagate_cancellation_error = None
        while self._unfinished_tasks:
            if self._on_completed_fut is None:
                self._on_completed_fut = loop.create_future()
            try:
                await self._on_completed_fut
            except asyncio.CancelledError as ex:
                if not self._aborting:
                    propagate_cancellation_error = ex
                    self._trigger_shutdown()
            self._on_completed_fut = None

        assert self._unfinished_tasks == 0
        self._on_completed_fut = None
        _all_ptaskgroups.discard(self)
        return propagate_cancellation_error

    def _trigger_shutdown(self) -> None:
        self._aborting = True
        for t in self._tasks:
            if not t.done():
                t.cancel()

    async def shutdown(self) -> None:
        self._trigger_shutdown()
        await self._wait_completion()

    async def _task_wrapper(
        self,
        coro: Coroutine,
        result_future: weakref.ref[asyncio.Future],
    ) -> Any:
        loop = compat.get_running_loop()
        task = compat.current_task()
        fut = result_future()
        try:
            ret = await coro
            if fut is not None:
                fut.set_result(ret)
            return ret
        except asyncio.CancelledError:
            if fut is not None:
                fut.cancel()
            raise
        except Exception as e:
            # Swallow unhandled exceptions by our own and
            # prevent abortion of the task group bu them.
            # Wrapping corotuines directly has advantage for
            # exception handlers to access full traceback
            # and there is no need to implement separate
            # mechanism to wait for exception handler tasks.
            try:
                if fut is not None:
                    fut.set_exception(e)
                await self._exc_handler(*sys.exc_info())
            except Exception as exc:
                # If there are exceptions inside the exception handler
                # we report it as soon as possible using the event loop's
                # exception handler, instead of postponing
                # to the timing when PersistentTaskGroup terminates.
                loop.call_exception_handler({
                    'message': f"Got an unhandled exception "
                               f"in the exception handler of Task {task!r}",
                    'exception': exc,
                    'task': task,
                })
        finally:
            del fut

    def _on_task_done(self, task: asyncio.Task) -> None:
        self._unfinished_tasks -= 1
        assert self._unfinished_tasks >= 0
        assert self._parent_task is not None

        if self._on_completed_fut is not None and not self._unfinished_tasks:
            if not self._on_completed_fut.done():
                self._on_completed_fut.set_result(True)

        if task.cancelled():
            _log.debug("%r in %r has been cancelled.", task, self)
            return

        exc = task.exception()
        if exc is None:
            return

        # Now the exception is BaseException.
        if self._base_error is None:
            self._base_error = exc

        self._trigger_shutdown()
        if not self._parent_task.cancelling():
            self._parent_cancel_requested = True

    async def __aenter__(self) -> "PersistentTaskGroup":
        self._parent_task = compat.current_task()
        self._current_taskgroup_token = current_ptaskgroup.set(self)
        self._entered = True
        return self

    async def __aexit__(
        self,
        exc_type: Optional[Type[BaseException]],
        exc_val: Optional[BaseException],
        exc_tb: Optional[TracebackType],
    ) -> Optional[bool]:
        assert self._parent_task is not None
        self._exiting = True
<<<<<<< HEAD
        assert self._errors is not None
        assert self._parent_task is not None
=======
>>>>>>> 4a6e7902
        propagate_cancellation_error: Optional[
            Union[Type[BaseException], BaseException]
        ] = None

        if (exc_val is not None and
                self._is_base_error(exc_val) and
                self._base_error is None):
            self._base_error = exc_val

        if (
            exc_type is asyncio.CancelledError or
            exc_type is asyncio.TimeoutError
        ):
            if self._parent_cancel_requested:
                self._parent_task.uncancel()
            else:
                propagate_cancellation_error = exc_type
        if exc_type is not None and not self._aborting:
            if (
                exc_type is asyncio.CancelledError or
                exc_type is asyncio.TimeoutError
            ):
                propagate_cancellation_error = exc_type
            self._trigger_shutdown()

        prop_ex = await self._wait_completion()
        if prop_ex is not None:
            propagate_cancellation_error = prop_ex
        if self._current_taskgroup_token:
            current_ptaskgroup.reset(self._current_taskgroup_token)
            self._current_taskgroup_token = None
        if propagate_cancellation_error is not None:
            raise propagate_cancellation_error

        return None

    def __repr__(self) -> str:
        info = ['']
        if self._name:
            info.append(f'name={self._name}')
        if self._tasks:
            info.append(f'tasks={len(self._tasks)}')
        if self._unfinished_tasks:
            info.append(f'unfinished={self._unfinished_tasks}')
        if self._aborting:
            info.append('cancelling')
        elif self._entered:
            info.append('entered')
        info_str = ' '.join(info)
        return f'<PersistentTaskGroup({info_str})>'<|MERGE_RESOLUTION|>--- conflicted
+++ resolved
@@ -224,11 +224,6 @@
     ) -> Optional[bool]:
         assert self._parent_task is not None
         self._exiting = True
-<<<<<<< HEAD
-        assert self._errors is not None
-        assert self._parent_task is not None
-=======
->>>>>>> 4a6e7902
         propagate_cancellation_error: Optional[
             Union[Type[BaseException], BaseException]
         ] = None
