from importlib.metadata import version

# Import submodules only when installed properly
<<<<<<< HEAD
from . import (
    context,
)
from . import defer as _defer
from . import fork as _fork
from . import (
    func,
)
from . import iter as _iter
from . import (
    server,
    supervisor,
    taskcontext,
    taskgroup,
    taskscope,
    timeouts,
    timer,
    utils,
)
=======
from . import context, func, server, taskgroup, timeouts, timer, utils
from . import defer as _defer
from . import fork as _fork
from . import iter as _iter
>>>>>>> b0178e9f

__all__ = (
    *context.__all__,
    *_defer.__all__,
    *_fork.__all__,
    *func.__all__,
    *_iter.__all__,
    *server.__all__,
    *taskcontext.__all__,
    *taskscope.__all__,
    *taskgroup.__all__,
    *supervisor.__all__,
    *timeouts.__all__,
    *timer.__all__,
    *utils.__all__,
    "__version__",
    # "@aiotools.server" still works,
    # but server_context is provided to silence typecheckers.
    "server_context",
)

from .context import *  # noqa
from .defer import *  # noqa
from .fork import *  # noqa
from .func import *  # noqa
from .iter import *  # noqa
from .server import *  # noqa
from .supervisor import *  # noqa
from .taskcontext import *  # noqa
from .taskgroup import *  # noqa
from .taskscope import *  # noqa
from .timeouts import *  # noqa
from .timer import *  # noqa
from .utils import *  # noqa

server_context = server._server_ctxmgr

__version__ = version("aiotools")<|MERGE_RESOLUTION|>--- conflicted
+++ resolved
@@ -1,17 +1,9 @@
 from importlib.metadata import version
 
 # Import submodules only when installed properly
-<<<<<<< HEAD
 from . import (
     context,
-)
-from . import defer as _defer
-from . import fork as _fork
-from . import (
     func,
-)
-from . import iter as _iter
-from . import (
     server,
     supervisor,
     taskcontext,
@@ -21,12 +13,9 @@
     timer,
     utils,
 )
-=======
-from . import context, func, server, taskgroup, timeouts, timer, utils
 from . import defer as _defer
 from . import fork as _fork
 from . import iter as _iter
->>>>>>> b0178e9f
 
 __all__ = (
     *context.__all__,
